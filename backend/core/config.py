--- conflicted
+++ resolved
@@ -75,13 +75,8 @@
             ],
             "path": "./models/templates/step01.jpg"
         },
-<<<<<<< HEAD
-        "2": {
-            "id": "2",
-=======
         "02": {
             "id": "02", 
->>>>>>> df155936
             "name": "模板 2",
             "description": "預設模板",
             "category": "默認",
@@ -94,15 +89,9 @@
             ],
             "path": "./models/templates/step02.jpg"
         },
-<<<<<<< HEAD
-        "3": {
-            "id": "3",
-            "name": "模板 3",
-=======
         "03": {
             "id": "03",
             "name": "模板 3", 
->>>>>>> df155936
             "description": "預設模板",
             "category": "默認",
             "gender": "unisex",
@@ -119,9 +108,6 @@
             "name": "模板 4",
             "description": "預設模板",
             "category": "默認",
-<<<<<<< HEAD
-            "gender": "unisex",
-=======
             "gender": "unisex", 
             "faces": [
                 {
@@ -129,7 +115,6 @@
                     "name": "主要人物",
                 }
             ],
->>>>>>> df155936
             "path": "./models/templates/step04.jpg"
         },
         "05": {
@@ -160,75 +145,121 @@
             ],
             "path": "./models/templates/step06.jpg"
         },
-<<<<<<< HEAD
+        "07": {
+            "id": "07",
+            "name": "模板 7",
+            "description": "測試全家福",
+            "category": "默認",
+            "gender": "unisex",
+            "faces": [
+                {
+                    "index": 0,
+                    "name": "左1",
+                },
+                {
+                    "index": 1,
+                    "name": "左2",
+                },
+                {
+                    "index": 2,
+                    "name": "右2",
+                },
+                {
+                    "index": 3,
+                    "name": "右1",
+                },
+            ],
+            "path": "./models/templates/4people.jpeg"
+        },
         "kobe": {
             "id": "kobe",
             "name": "模板 7",
             "description": "kobe test",
             "category": "帥哥黑人",
             "gender": "male",
+            "faces": [
+                {
+                    "index": 0,
+                    "name": "kobe",
+                }
+            ],
             "path": "./models/templates/kobe.jpg"
         },
-        "wife": {
+        "4": {
             "id": "wife",
             "name": "模板 8",
             "description": "犀利人妻",
             "category": "?",
             "gender": "?",
-            "path": "./models/templates/犀利人妻_改.png"
-        },
-        "love": {
+            "faces": [
+                {
+                    "index": 0,
+                    "name": "左1",
+                },
+                {
+                    "index": 1,
+                    "name": "左2",
+                },
+                {
+                    "index": 2,
+                    "name": "左3",
+                }
+            ],
+            "path": "./models/templates/犀利人妻.png"
+        },
+        "3": {
             "id": "love",
             "name": "模板 9",
             "description": "命中註定我愛你",
             "category": "?",
             "gender": "?",
-            "path": "./models/templates/命中註定＿改.png"
-        },
-        "play": {
+            "faces": [
+                {
+                    "index": 0,
+                    "name": "左1",
+                },
+                {
+                    "index": 1,
+                    "name": "阮經天",
+                }
+            ],
+            "path": "./models/templates/命中註定.png"
+        },
+        "1": {
             "id": "play",
             "name": "模板 10",
             "description": "綜藝玩很大",
             "category": "?",
             "gender": "?",
-            "path": "./models/templates/綜藝玩很大＿改.png"
-        },
-        "super": {
+            "faces": [
+                {
+                    "index": 1,
+                    "name": "吳宗憲",
+                },
+            ],
+            "path": "./models/templates/綜藝玩很大.png"
+        },
+        "2": {
             "id": "super",
             "name": "模板 11",
             "description": "超級夜總會",
             "category": "?",
             "gender": "?",
-            "path": "./models/templates/超級夜總會＿改.png"
-        },
-=======
-        "07": {
-            "id": "07",
-            "name": "模板 7",
-            "description": "測試全家福",
-            "category": "默認",
-            "gender": "unisex",
-            "faces": [
-                {
-                    "index": 0,
-                    "name": "左1",
-                },
-                {
-                    "index": 1,
-                    "name": "左2",
-                },
-                {
+            "faces": [
+                {
+                    "index": 0,
+                    "name": "許效舜",
+                },
+                {
+                    "index": 1,
+                    "name": "小燕?",
+                },{
                     "index": 2,
-                    "name": "右2",
-                },
-                {
-                    "index": 3,
-                    "name": "右1",
-                },
-            ],
-            "path": "./models/templates/4people.jpeg"
-        }
->>>>>>> df155936
+                    "name": "鼻孔",
+                }
+            ],
+            "path": "./models/templates/超級夜總會.png"
+        },
     }
 }
 
