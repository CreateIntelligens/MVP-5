--- conflicted
+++ resolved
@@ -363,19 +363,11 @@
     "ENABLE_CLEANUP": True,  # 是否啟用自動清理
     "RESULT_FILE_TTL": 31 * 24 * 3600,  # 結果檔案保留時間（秒）- 31天
     "UPLOAD_FILE_TTL": 31 * 24 * 3600,  # 上傳檔案保留時間（秒）- 31天
-<<<<<<< HEAD
-    "MAX_RESULT_FILES": 1000,  # 最大結果檔案數量（增加以支援長期儲存）
-    "MAX_UPLOAD_FILES": 1000,  # 最大上傳檔案數量（增加以支援長期儲存）
-    "CLEANUP_INTERVAL": 24 * 3600,  # 清理檢查間隔（秒）- 24小時
-    "CLEANUP_ON_STARTUP": True,  # 啟動時是否清理
-    "CLEANUP_AFTER_PROCESS": False,  # 處理完成後不立即清理上傳檔案（保留31天）
-=======
     "MAX_RESULT_FILES": 1000,  # 最大結果檔案數量
     "MAX_UPLOAD_FILES": 1000,  # 最大上傳檔案數量
     "CLEANUP_INTERVAL": 24 * 3600,  # 清理檢查間隔（秒）- 24小時
     "CLEANUP_ON_STARTUP": True,  # 啟動時是否清理
     "CLEANUP_AFTER_PROCESS": False,  # 處理完成後不立即清理上傳檔案
->>>>>>> f4b4ef8f
 }
 
 # 監控配置
